'use strict';

/**
 * Module dependencies.
 */

var AuthorizeHandler = require('../../../lib/handlers/authorize-handler');
var Request = require('../../../lib/request');
var Response = require('../../../lib/response');
var Promise = require('bluebird');
var sinon = require('sinon');
var should = require('should');

/**
 * Test `AuthorizeHandler`.
 */

describe('AuthorizeHandler', function() {
  describe('handle()', function() {
    it('should extend model object with request context', function() {
      var model = {
        getClient: sinon.stub().returns({
          grants: ['authorization_code'],
          redirectUris: ['/abc']
        }),
        saveAuthorizationCode: sinon.stub().returns({ authorizationCode: 'code_abc' })
      };
      var handler = new AuthorizeHandler({
        authenticateHandler: {
          handle: sinon.stub().returns({ name: 'xyz' })
        },
        authorizationCodeLifetime: 123,
        allowEmptyState: true,
        model: model
      });
      
      var request = new Request({
        body: { client_id: '123', response_type: 'code' },
        headers: {},
        method: {},
        query: {}
      });
      var response = new Response({});
      
      return handler.handle(request, response)
        .then(function() {
          model.request.should.equal(request);
        })
        .catch(should.fail);
    });
  });

  describe('getClient()', function() {
    it('should call `model.getClient()`', function() {
      var model = {
        getAccessToken: function() {},
        getClient: sinon.stub().returns({ grants: ['authorization_code'], redirectUris: ['http://example.com/cb'] }),
        saveAuthorizationCode: function() {}
      };
      var handler = new AuthorizeHandler({ authorizationCodeLifetime: 120, model: model });
      var request = new Request({ body: { client_id: 12345, client_secret: 'secret' }, headers: {}, method: {}, query: {} });

      return handler.getClient(request)
        .then(function() {
          model.getClient.callCount.should.equal(1);
          model.getClient.firstCall.args.should.have.length(2);
          model.getClient.firstCall.args[0].should.equal(12345);
          model.getClient.firstCall.thisValue.should.equal(model);
        })
        .catch(should.fail);
    });
  });

  describe('getUser()', function() {
    it('should call `authenticateHandler.getUser()`', function() {
      var authenticateHandler = { handle: sinon.stub().returns(Promise.resolve({})) };
      var model = {
        getClient: function() {},
        saveAuthorizationCode: function() {}
      };
      var handler = new AuthorizeHandler({ authenticateHandler: authenticateHandler, authorizationCodeLifetime: 120, model: model });
      var request = new Request({ body: {}, headers: {}, method: {}, query: {} });
      var response = new Response();

      return handler.getUser(request, response)
        .then(function() {
          authenticateHandler.handle.callCount.should.equal(1);
          authenticateHandler.handle.firstCall.args.should.have.length(2);
          authenticateHandler.handle.firstCall.args[0].should.equal(request);
          authenticateHandler.handle.firstCall.args[1].should.equal(response);
        })
        .catch(should.fail);
    });
  });
<<<<<<< HEAD

  describe('saveAuthorizationCode()', function() {
    it('should call `model.saveAuthorizationCode()`', function() {
      var model = {
        getAccessToken: function() {},
        getClient: function() {},
        saveAuthorizationCode: sinon.stub().returns({})
      };
      var handler = new AuthorizeHandler({ authorizationCodeLifetime: 120, model: model });

      return handler.saveAuthorizationCode('foo', 'bar', 'qux', 'biz', 'baz', 'boz', 'buz', 'bez')
        .then(function() {
          model.saveAuthorizationCode.callCount.should.equal(1);
          model.saveAuthorizationCode.firstCall.args.should.have.length(3);
          model.saveAuthorizationCode.firstCall.args[0].should.eql({ authorizationCode: 'foo', expiresAt: 'bar', redirectUri: 'baz', scope: 'qux', codeChallenge: 'buz', codeChallengeMethod: 'bez' });
          model.saveAuthorizationCode.firstCall.args[1].should.equal('biz');
          model.saveAuthorizationCode.firstCall.args[2].should.equal('boz');
          model.saveAuthorizationCode.firstCall.thisValue.should.equal(model);
        })
        .catch(should.fail);
    });
  });
=======
>>>>>>> 6d4c1cee
});<|MERGE_RESOLUTION|>--- conflicted
+++ resolved
@@ -92,29 +92,4 @@
         .catch(should.fail);
     });
   });
-<<<<<<< HEAD
-
-  describe('saveAuthorizationCode()', function() {
-    it('should call `model.saveAuthorizationCode()`', function() {
-      var model = {
-        getAccessToken: function() {},
-        getClient: function() {},
-        saveAuthorizationCode: sinon.stub().returns({})
-      };
-      var handler = new AuthorizeHandler({ authorizationCodeLifetime: 120, model: model });
-
-      return handler.saveAuthorizationCode('foo', 'bar', 'qux', 'biz', 'baz', 'boz', 'buz', 'bez')
-        .then(function() {
-          model.saveAuthorizationCode.callCount.should.equal(1);
-          model.saveAuthorizationCode.firstCall.args.should.have.length(3);
-          model.saveAuthorizationCode.firstCall.args[0].should.eql({ authorizationCode: 'foo', expiresAt: 'bar', redirectUri: 'baz', scope: 'qux', codeChallenge: 'buz', codeChallengeMethod: 'bez' });
-          model.saveAuthorizationCode.firstCall.args[1].should.equal('biz');
-          model.saveAuthorizationCode.firstCall.args[2].should.equal('boz');
-          model.saveAuthorizationCode.firstCall.thisValue.should.equal(model);
-        })
-        .catch(should.fail);
-    });
-  });
-=======
->>>>>>> 6d4c1cee
 });