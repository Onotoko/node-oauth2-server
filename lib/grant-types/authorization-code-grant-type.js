'use strict';

/**
 * Module dependencies.
 */

var AbstractGrantType = require('./abstract-grant-type');
var InvalidArgumentError = require('../errors/invalid-argument-error');
var InvalidGrantError = require('../errors/invalid-grant-error');
var InvalidRequestError = require('../errors/invalid-request-error');
var Promise = require('bluebird');
var promisify = require('promisify-any');
var ServerError = require('../errors/server-error');
var is = require('../validator/is');
var util = require('util');

/**
 * Constructor.
 */

function AuthorizationCodeGrantType(options) {
  options = options || {};

  if (!options.model) {
    throw new InvalidArgumentError('Missing parameter: `model`');
  }

  if (!options.model.getAuthorizationCode) {
    throw new InvalidArgumentError('Invalid argument: model does not implement `getAuthorizationCode()`');
  }

  if (!options.model.revokeAuthorizationCode) {
    throw new InvalidArgumentError('Invalid argument: model does not implement `revokeAuthorizationCode()`');
  }

  if (!options.model.saveToken) {
    throw new InvalidArgumentError('Invalid argument: model does not implement `saveToken()`');
  }

  AbstractGrantType.call(this, options);
}

/**
 * Inherit prototype.
 */

util.inherits(AuthorizationCodeGrantType, AbstractGrantType);

/**
 * Handle authorization code grant.
 *
 * @see https://tools.ietf.org/html/rfc6749#section-4.1.3
 */

AuthorizationCodeGrantType.prototype.handle = function(request, client) {
  if (!request) {
    throw new InvalidArgumentError('Missing parameter: `request`');
  }

  if (!client) {
    throw new InvalidArgumentError('Missing parameter: `client`');
  }

  return Promise.bind(this)
    .then(function() {
      return this.getAuthorizationCode(request, client);
    })
    .tap(function(code) {
      return this.validateRedirectUri(request, code);
    })
    .tap(function(code) {
      return this.revokeAuthorizationCode(code);
    })
    .then(function(code) {
      return this.saveToken(code.user, client, code.authorizationCode, code.scope);
    });
};

/**
 * Get the authorization code.
 */

AuthorizationCodeGrantType.prototype.getAuthorizationCode = function(request, client) {
  if (!request.body.code) {
    throw new InvalidRequestError('Missing parameter: `code`');
  }

  if (!is.vschar(request.body.code)) {
    throw new InvalidRequestError('Invalid parameter: `code`');
  }
  return Promise.try(promisify(this.model.getAuthorizationCode, 1), request.body.code)
    .then(function(code) {
      if (!code) {
        throw new InvalidGrantError('Invalid grant: authorization code is invalid');
      }

      if (!code.client) {
        throw new ServerError('Server error: `getAuthorizationCode()` did not return a `client` object');
      }

      if (!code.user) {
        throw new ServerError('Server error: `getAuthorizationCode()` did not return a `user` object');
      }

      if (code.client.id !== client.id) {
        throw new InvalidGrantError('Invalid grant: authorization code is invalid');
      }

      if (!(code.expiresAt instanceof Date)) {
        throw new ServerError('Server error: `expiresAt` must be a Date instance');
      }

      if (code.expiresAt < new Date()) {
        throw new InvalidGrantError('Invalid grant: authorization code has expired');
      }

      if (code.redirectUri && !is.uri(code.redirectUri)) {
        throw new InvalidGrantError('Invalid grant: `redirect_uri` is not a valid URI');
      }

      return code;
    });
};

/**
 * Validate the redirect URI.
 *
 * "The authorization server MUST ensure that the redirect_uri parameter is
 * present if the redirect_uri parameter was included in the initial
 * authorization request as described in Section 4.1.1, and if included
 * ensure that their values are identical."
 *
 * @see https://tools.ietf.org/html/rfc6749#section-4.1.3
 */

 AuthorizationCodeGrantType.prototype.validateRedirectUri = function(request, code) {
   if (!code.redirectUri) {
     return;
   }

   var redirectUri = request.body.redirect_uri || request.query.redirect_uri;

   if (!is.uri(redirectUri)) {
     throw new InvalidRequestError('Invalid request: `redirect_uri` is not a valid URI');
   }

   if (redirectUri !== code.redirectUri) {
     throw new InvalidRequestError('Invalid request: `redirect_uri` is invalid');
   }
 };

/**
 * Revoke the authorization code.
 *
 * "The authorization code MUST expire shortly after it is issued to mitigate
 * the risk of leaks. [...] If an authorization code is used more than once,
 * the authorization server MUST deny the request."
 *
 * @see https://tools.ietf.org/html/rfc6749#section-4.1.2
 */

AuthorizationCodeGrantType.prototype.revokeAuthorizationCode = function(code) {
<<<<<<< HEAD
  return Promise.try(this.model.revokeAuthorizationCode, code)
=======
  return Promise.try(promisify(this.model.revokeAuthorizationCode, 1), code)
>>>>>>> 5a20e773
    .then(function(status) {
      if (!status) {
        throw new InvalidGrantError('Invalid grant: authorization code is invalid');
      }

      return code;
    });
};

/**
 * Save token.
 */

AuthorizationCodeGrantType.prototype.saveToken = function(user, client, authorizationCode, scope) {
  var fns = [
    this.validateScope(user, client, scope),
    this.generateAccessToken(),
    this.generateRefreshToken()
  ];

  return Promise.all(fns)
    .bind(this)
    .spread(function(scope, accessToken, refreshToken) {
      var token = {
        accessToken: accessToken,
        authorizationCode: authorizationCode,
        refreshToken: refreshToken,
        scope: scope
      };

      return token;
    })
    .then(function(token) {
      return Promise.try(promisify(this.model.saveToken, 3), [token, client, user])
        .then(function(savedToken) {
          return savedToken;
        });
    });

};

/**
 * Export constructor.
 */

module.exports = AuthorizationCodeGrantType;<|MERGE_RESOLUTION|>--- conflicted
+++ resolved
@@ -160,11 +160,7 @@
  */
 
 AuthorizationCodeGrantType.prototype.revokeAuthorizationCode = function(code) {
-<<<<<<< HEAD
-  return Promise.try(this.model.revokeAuthorizationCode, code)
-=======
   return Promise.try(promisify(this.model.revokeAuthorizationCode, 1), code)
->>>>>>> 5a20e773
     .then(function(status) {
       if (!status) {
         throw new InvalidGrantError('Invalid grant: authorization code is invalid');
