'use strict';

/**
 * Module dependencies.
 */

var AbstractGrantType = require('./abstract-grant-type');
var InvalidArgumentError = require('../errors/invalid-argument-error');
var InvalidGrantError = require('../errors/invalid-grant-error');
var InvalidRequestError = require('../errors/invalid-request-error');
var Promise = require('bluebird');
var promisify = require('promisify-any');
var ServerError = require('../errors/server-error');
var is = require('../validator/is');
var util = require('util');

/**
 * Constructor.
 */

function AuthorizationCodeGrantType(options) {
  options = options || {};

  if (!options.model) {
    throw new InvalidArgumentError('Missing parameter: `model`');
  }

  if (!options.model.getAuthorizationCode) {
    throw new InvalidArgumentError('Invalid argument: model does not implement `getAuthorizationCode()`');
  }

  if (!options.model.revokeAuthorizationCode) {
    throw new InvalidArgumentError('Invalid argument: model does not implement `revokeAuthorizationCode()`');
  }

  if (!options.model.saveToken) {
    throw new InvalidArgumentError('Invalid argument: model does not implement `saveToken()`');
  }

  AbstractGrantType.call(this, options);
}

/**
 * Inherit prototype.
 */

util.inherits(AuthorizationCodeGrantType, AbstractGrantType);

/**
 * Handle authorization code grant.
 *
 * @see https://tools.ietf.org/html/rfc6749#section-4.1.3
 */

AuthorizationCodeGrantType.prototype.handle = function(request, client) {
  if (!request) {
    throw new InvalidArgumentError('Missing parameter: `request`');
  }

  if (!client) {
    throw new InvalidArgumentError('Missing parameter: `client`');
  }

  return Promise.bind(this)
    .then(function() {
      return this.getAuthorizationCode(request, client);
    })
    .tap(function(code) {
      return this.validateRedirectUri(request, code);
    })
    .tap(function(code) {
      return this.revokeAuthorizationCode(code);
    })
    .then(function(code) {
      return this.saveToken(code.user, client, code.authorizationCode, code.scope);
    });
};

/**
 * Get the authorization code.
 */

AuthorizationCodeGrantType.prototype.getAuthorizationCode = function(request, client) {
  if (!request.body.code) {
    throw new InvalidRequestError('Missing parameter: `code`');
  }

  if (!is.vschar(request.body.code)) {
    throw new InvalidRequestError('Invalid parameter: `code`');
  }
  return Promise.try(promisify(this.model.getAuthorizationCode, 1), request.body.code)
    .then(function(code) {
      if (!code) {
        throw new InvalidGrantError('Invalid grant: authorization code is invalid');
      }

      if (!code.client) {
        throw new ServerError('Server error: `getAuthorizationCode()` did not return a `client` object');
      }

      if (!code.user) {
        throw new ServerError('Server error: `getAuthorizationCode()` did not return a `user` object');
      }

      if (code.client.id !== client.id) {
        throw new InvalidGrantError('Invalid grant: authorization code is invalid');
      }

      if (!(code.expiresAt instanceof Date)) {
        throw new ServerError('Server error: `expiresAt` must be a Date instance');
      }

      if (code.expiresAt < new Date()) {
        throw new InvalidGrantError('Invalid grant: authorization code has expired');
      }

      if (code.redirectUri && !is.uri(code.redirectUri)) {
        throw new InvalidGrantError('Invalid grant: `redirect_uri` is not a valid URI');
      }

      return code;
    });
};

/**
 * Validate the redirect URI.
 *
 * "The authorization server MUST ensure that the redirect_uri parameter is
 * present if the redirect_uri parameter was included in the initial
 * authorization request as described in Section 4.1.1, and if included
 * ensure that their values are identical."
 *
 * @see https://tools.ietf.org/html/rfc6749#section-4.1.3
 */

 AuthorizationCodeGrantType.prototype.validateRedirectUri = function(request, code) {
   if (!code.redirectUri) {
     return;
   }

   var redirectUri = request.body.redirect_uri || request.query.redirect_uri;

   if (!is.uri(redirectUri)) {
     throw new InvalidRequestError('Invalid request: `redirect_uri` is not a valid URI');
   }

   if (redirectUri !== code.redirectUri) {
     throw new InvalidRequestError('Invalid request: `redirect_uri` is invalid');
   }
 };

/**
 * Revoke the authorization code.
 *
 * "The authorization code MUST expire shortly after it is issued to mitigate
 * the risk of leaks. [...] If an authorization code is used more than once,
 * the authorization server MUST deny the request."
 *
 * @see https://tools.ietf.org/html/rfc6749#section-4.1.2
 */

AuthorizationCodeGrantType.prototype.revokeAuthorizationCode = function(code) {
<<<<<<< HEAD
  return Promise.try(promisify(this.model.revokeAuthorizationCode, 1), code)
    .then(function(code) {
      if (!code) {
=======
  return Promise.try(this.model.revokeAuthorizationCode, code)
    .then(function(status) {
      if (!status) {
>>>>>>> df09cae3
        throw new InvalidGrantError('Invalid grant: authorization code is invalid');
      }

      return code;
    });
};

/**
 * Save token.
 */

AuthorizationCodeGrantType.prototype.saveToken = function(user, client, authorizationCode, scope) {
  var fns = [
    this.validateScope(user, client, scope),
    this.generateAccessToken(),
    this.generateRefreshToken()
  ];

  return Promise.all(fns)
    .bind(this)
    .spread(function(scope, accessToken, refreshToken) {
      var token = {
        accessToken: accessToken,
        authorizationCode: authorizationCode,
        refreshToken: refreshToken,
        scope: scope
      };

      return token;
    })
    .then(function(token) {
      return Promise.try(promisify(this.model.saveToken, 3), [token, client, user])
        .then(function(savedToken) {
          return savedToken;
        });
    });

};

/**
 * Export constructor.
 */

module.exports = AuthorizationCodeGrantType;<|MERGE_RESOLUTION|>--- conflicted
+++ resolved
@@ -160,15 +160,9 @@
  */
 
 AuthorizationCodeGrantType.prototype.revokeAuthorizationCode = function(code) {
-<<<<<<< HEAD
   return Promise.try(promisify(this.model.revokeAuthorizationCode, 1), code)
-    .then(function(code) {
-      if (!code) {
-=======
-  return Promise.try(this.model.revokeAuthorizationCode, code)
     .then(function(status) {
       if (!status) {
->>>>>>> df09cae3
         throw new InvalidGrantError('Invalid grant: authorization code is invalid');
       }
 
