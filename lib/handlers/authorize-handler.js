'use strict';

/**
 * Module dependencies.
 */

var _ = require('lodash');
var AccessDeniedError = require('../errors/access-denied-error');
var AuthenticateHandler = require('../handlers/authenticate-handler');
var InvalidArgumentError = require('../errors/invalid-argument-error');
var InvalidClientError = require('../errors/invalid-client-error');
var InvalidRequestError = require('../errors/invalid-request-error');
var InvalidScopeError = require('../errors/invalid-scope-error');
var UnsupportedResponseTypeError = require('../errors/unsupported-response-type-error');
var OAuthError = require('../errors/oauth-error');
var Promise = require('bluebird');
var promisify = require('promisify-any').use(Promise);
var Request = require('../request');
var Response = require('../response');
var ServerError = require('../errors/server-error');
var UnauthorizedClientError = require('../errors/unauthorized-client-error');
var is = require('../validator/is');
var tokenUtil = require('../utils/token-util');
var url = require('url');

/**
 * Response types.
 */

var responseTypes = {
  code: require('../response-types/code-response-type'),
  //token: require('../response-types/token-response-type')
};

/**
 * Constructor.
 */

function AuthorizeHandler(options) {
  options = options || {};

  if (options.authenticateHandler && !options.authenticateHandler.handle) {
    throw new InvalidArgumentError('Invalid argument: authenticateHandler does not implement `handle()`');
  }

  if (!options.authorizationCodeLifetime) {
    throw new InvalidArgumentError('Missing parameter: `authorizationCodeLifetime`');
  }

  if (!options.model) {
    throw new InvalidArgumentError('Missing parameter: `model`');
  }

  if (!options.model.getClient) {
    throw new InvalidArgumentError('Invalid argument: model does not implement `getClient()`');
  }

  if (!options.model.saveAuthorizationCode) {
    throw new InvalidArgumentError('Invalid argument: model does not implement `saveAuthorizationCode()`');
  }

  this.allowEmptyState = options.allowEmptyState;
  this.authenticateHandler = options.authenticateHandler || new AuthenticateHandler(options);
  this.authorizationCodeLifetime = options.authorizationCodeLifetime;
  this.PKCEEnabled = options.PKCEEnabled;
  this.model = options.model;
}

/**
 * Authorize Handler.
 */

AuthorizeHandler.prototype.handle = function(request, response) {
  if (!(request instanceof Request)) {
    throw new InvalidArgumentError('Invalid argument: `request` must be an instance of Request');
  }

  if (!(response instanceof Response)) {
    throw new InvalidArgumentError('Invalid argument: `response` must be an instance of Response');
  }

  if ('false' === request.query.allowed) {
    return Promise.reject(new AccessDeniedError('Access denied: user denied access to application'));
  }

  // Extend model object with request
  this.model.request = request;

  var fns = [
    this.getAuthorizationCodeLifetime(),
    this.getClient(request),
    this.getUser(request, response)
  ];

  return Promise.all(fns)
    .bind(this)
    .spread(function(expiresAt, client, user) {
      var uri = this.getRedirectUri(request, client);
      var scope;
      var state;
      var ResponseType;
      var codeChallenge;
      var codeChallengeMethod;

      return Promise.bind(this)
        .then(function() {
<<<<<<< HEAD
          scope = this.getScope(request);
          codeChallenge = this.getCodeChallenge(request, client);

          if (codeChallenge) {
            codeChallengeMethod = this.getCodeChallengeMethod(request);
          }

=======
          var requestedScope = this.getScope(request);

          return this.validateScope(user, client, requestedScope);
        })
        .then(function(validScope) {
          scope = validScope;

>>>>>>> 89173de7
          return this.generateAuthorizationCode(client, user, scope);
        })
        .then(function(authorizationCode) {
          state = this.getState(request);
          ResponseType = this.getResponseType(request);

          return this.saveAuthorizationCode(authorizationCode, expiresAt, scope, client, uri, user, codeChallenge, codeChallengeMethod);
        })
        .then(function(code) {
          var responseType = new ResponseType(code.authorizationCode);
          var redirectUri = this.buildSuccessRedirectUri(uri, responseType);

          this.updateResponse(response, redirectUri, state);

          return code;
        })
        .catch(function(e) {
          if (!(e instanceof OAuthError)) {
            e = new ServerError(e);
          }
          var redirectUri = this.buildErrorRedirectUri(uri, e);

          this.updateResponse(response, redirectUri, state);

          throw e;
        });
    });
};

/**
 * Generate authorization code.
 */

AuthorizeHandler.prototype.generateAuthorizationCode = function(client, user, scope) {
  if (this.model.generateAuthorizationCode) {
    return promisify(this.model.generateAuthorizationCode, 3).call(this.model, client, user, scope);
  }
  return tokenUtil.generateRandomToken();
};

AuthorizeHandler.prototype.getCodeChallenge = function(request, client) {
  var codeChallenge = request.body.code_challenge || request.query.code_challenge;

  /** 
   * If the server requires Proof Key for Code Exchange (PKCE) by OAuth
   * public clients and the client does not send the "code_challenge" in
   * the request, the authorization endpoint MUST return the authorization
   * error response with the "error" value set to "invalid_request".  The
   * "error_description" or the response of "error_uri" SHOULD explain the
   * nature of error, e.g., code challenge required.
  */
  if (this.PKCEEnabled && client.isPublic && _.isEmpty(codeChallenge)) {
    throw new InvalidRequestError('Missing parameter: `code_challenge`. Public clients must include a code_challenge');
  }

  return codeChallenge;
};

AuthorizeHandler.prototype.getCodeChallengeMethod = function(request) {
  var codeChallengeMethod = request.body.code_challenge_method || request.query.code_challenge_method || 'plain';

  if (!_.includes(['S256', 'plain'], codeChallengeMethod)) {
    throw new InvalidRequestError('Invalid parameter: `code_challenge_method`, use S256 instead');
  }

  return codeChallengeMethod;
};

/**
 * Get authorization code lifetime.
 */

AuthorizeHandler.prototype.getAuthorizationCodeLifetime = function() {
  var expires = new Date();

  expires.setSeconds(expires.getSeconds() + this.authorizationCodeLifetime);
  return expires;
};

/**
 * Get the client from the model.
 */

AuthorizeHandler.prototype.getClient = function(request) {
  var clientId = request.body.client_id || request.query.client_id;

  if (!clientId) {
    throw new InvalidRequestError('Missing parameter: `client_id`');
  }

  if (!is.vschar(clientId)) {
    throw new InvalidRequestError('Invalid parameter: `client_id`');
  }

  var redirectUri = request.body.redirect_uri || request.query.redirect_uri;

  if (redirectUri && !is.uri(redirectUri)) {
    throw new InvalidRequestError('Invalid request: `redirect_uri` is not a valid URI');
  }
  return promisify(this.model.getClient, 2).call(this.model, clientId, null)
    .bind(this)
    .then(function(client) {
      if (!client) {
        throw new InvalidClientError('Invalid client: client credentials are invalid');
      }

      if (!client.grants) {
        throw new InvalidClientError('Invalid client: missing client `grants`');
      }

      if (!_.includes(client.grants, 'authorization_code')) {
        throw new UnauthorizedClientError('Unauthorized client: `grant_type` is invalid');
      }

      if (!client.redirectUris || 0 === client.redirectUris.length) {
        throw new InvalidClientError('Invalid client: missing client `redirectUri`');
      }

      if (redirectUri && !_.includes(client.redirectUris, redirectUri)) {
        throw new InvalidClientError('Invalid client: `redirect_uri` does not match client value');
      }

      if (this.PKCEEnabled) {
        if (client.isPublic === undefined) {
          throw new InvalidClientError('Invalid client: missing client `isPublic`');
        }

        if (typeof client.isPublic !== 'boolean') {
          throw new InvalidClientError('Invalid client: `isPublic` must be a boolean');
        }
      }
      return client;
    });
};

/**
 * Validate requested scope.
 */
AuthorizeHandler.prototype.validateScope = function(user, client, scope) {
  if (this.model.validateScope) {
    return promisify(this.model.validateScope, 3).call(this.model, user, client, scope)
      .then(function (scope) {
        if (!scope) {
          throw new InvalidScopeError('Invalid scope: Requested scope is invalid');
        }

        return scope;
      });
  } else {
    return Promise.resolve(scope);
  }
};

/**
 * Get scope from the request.
 */

AuthorizeHandler.prototype.getScope = function(request) {
  var scope = request.body.scope || request.query.scope;

  if (!is.nqschar(scope)) {
    throw new InvalidScopeError('Invalid parameter: `scope`');
  }

  return scope;
};

/**
 * Get state from the request.
 */

AuthorizeHandler.prototype.getState = function(request) {
  var state = request.body.state || request.query.state;

  if (!this.allowEmptyState && !state) {
    throw new InvalidRequestError('Missing parameter: `state`');
  }

  if (!is.vschar(state)) {
    throw new InvalidRequestError('Invalid parameter: `state`');
  }

  return state;
};

/**
 * Get user by calling the authenticate middleware.
 */

AuthorizeHandler.prototype.getUser = function(request, response) {
  if (this.authenticateHandler instanceof AuthenticateHandler) {
    return this.authenticateHandler.handle(request, response).get('user');
  }
  return promisify(this.authenticateHandler.handle, 2)(request, response).then(function(user) {
    if (!user) {
      throw new ServerError('Server error: `handle()` did not return a `user` object');
    }

    return user;
  });
};

/**
 * Get redirect URI.
 */

AuthorizeHandler.prototype.getRedirectUri = function(request, client) {
  return request.body.redirect_uri || request.query.redirect_uri || client.redirectUris[0];
};

/**
 * Save authorization code.
 */

AuthorizeHandler.prototype.saveAuthorizationCode = function(authorizationCode, expiresAt, scope, client, redirectUri, user, codeChallenge, codeChallengeMethod) {
  var code = {
    authorizationCode: authorizationCode,
    expiresAt: expiresAt,
    redirectUri: redirectUri,
    scope: scope,
    codeChallenge: codeChallenge,
    codeChallengeMethod: codeChallengeMethod
  };
  return promisify(this.model.saveAuthorizationCode, 3).call(this.model, code, client, user);
};

/**
 * Get response type.
 */

AuthorizeHandler.prototype.getResponseType = function(request) {
  var responseType = request.body.response_type || request.query.response_type;

  if (!responseType) {
    throw new InvalidRequestError('Missing parameter: `response_type`');
  }

  if (!_.has(responseTypes, responseType)) {
    throw new UnsupportedResponseTypeError('Unsupported response type: `response_type` is not supported');
  }

  return responseTypes[responseType];
};

/**
 * Build a successful response that redirects the user-agent to the client-provided url.
 */

AuthorizeHandler.prototype.buildSuccessRedirectUri = function(redirectUri, responseType) {
  return responseType.buildRedirectUri(redirectUri);
};

/**
 * Build an error response that redirects the user-agent to the client-provided url.
 */

AuthorizeHandler.prototype.buildErrorRedirectUri = function(redirectUri, error) {
  var uri = url.parse(redirectUri);

  uri.query = {
    error: error.name
  };

  if (error.message) {
    uri.query.error_description = error.message;
  }

  return uri;
};

/**
 * Update response with the redirect uri and the state parameter, if available.
 */

AuthorizeHandler.prototype.updateResponse = function(response, redirectUri, state) {
  redirectUri.query = redirectUri.query || {};

  if (state) {
    redirectUri.query.state = state;
  }

  response.redirect(url.format(redirectUri));
};

/**
 * Export constructor.
 */

module.exports = AuthorizeHandler;<|MERGE_RESOLUTION|>--- conflicted
+++ resolved
@@ -104,15 +104,12 @@
 
       return Promise.bind(this)
         .then(function() {
-<<<<<<< HEAD
-          scope = this.getScope(request);
           codeChallenge = this.getCodeChallenge(request, client);
 
           if (codeChallenge) {
             codeChallengeMethod = this.getCodeChallengeMethod(request);
           }
 
-=======
           var requestedScope = this.getScope(request);
 
           return this.validateScope(user, client, requestedScope);
@@ -120,7 +117,6 @@
         .then(function(validScope) {
           scope = validScope;
 
->>>>>>> 89173de7
           return this.generateAuthorizationCode(client, user, scope);
         })
         .then(function(authorizationCode) {
