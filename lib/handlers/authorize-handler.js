'use strict';

/**
 * Module dependencies.
 */

var _ = require('lodash');
var AccessDeniedError = require('../errors/access-denied-error');
var AuthenticateHandler = require('../handlers/authenticate-handler');
var InvalidArgumentError = require('../errors/invalid-argument-error');
var InvalidClientError = require('../errors/invalid-client-error');
var InvalidRequestError = require('../errors/invalid-request-error');
var InvalidScopeError = require('../errors/invalid-scope-error');
var UnsupportedResponseTypeError = require('../errors/unsupported-response-type-error');
var OAuthError = require('../errors/oauth-error');
var Promise = require('bluebird');
var promisify = require('promisify-any').use(Promise);
var Request = require('../request');
var Response = require('../response');
var ServerError = require('../errors/server-error');
var UnauthorizedClientError = require('../errors/unauthorized-client-error');
var is = require('../validator/is');
var url = require('url');

/**
 * Response types.
 */

var responseTypes = {
  code: require('../response-types/code-response-type'),
  token: require('../response-types/token-response-type')
};

/**
 * Constructor.
 */

function AuthorizeHandler(options) {
  options = options || {};

  if (options.authenticateHandler && !options.authenticateHandler.handle) {
    throw new InvalidArgumentError('Invalid argument: authenticateHandler does not implement `handle()`');
  }

  if (!options.model) {
    throw new InvalidArgumentError('Missing parameter: `model`');
  }

  if (!options.model.getClient) {
    throw new InvalidArgumentError('Invalid argument: model does not implement `getClient()`');
  }

  this.options = options;
  this.allowEmptyState = options.allowEmptyState;
  this.authenticateHandler = options.authenticateHandler || new AuthenticateHandler(options);
  this.model = options.model;
}

/**
 * Authorize Handler.
 */

AuthorizeHandler.prototype.handle = function(request, response) {
  if (!(request instanceof Request)) {
    throw new InvalidArgumentError('Invalid argument: `request` must be an instance of Request');
  }

  if (!(response instanceof Response)) {
    throw new InvalidArgumentError('Invalid argument: `response` must be an instance of Response');
  }

  if ('false' === request.query.allowed) {
    return Promise.reject(new AccessDeniedError('Access denied: user denied access to application'));
  }

  // Extend model object with request
  this.model.request = request;

  var fns = [
    this.getClient(request),
    this.getUser(request, response)
  ];

  return Promise.all(fns)
    .bind(this)
    .spread(function(client, user) {
      var scope;
      var state;
<<<<<<< HEAD
      var ResponseType;
      var codeChallenge = this.getCodeChallenge(request);
      var codeChallengeMethod = codeChallenge && this.getCodeChallengeMethod(request);
=======
      var RequestedResponseType; 
      var responseType;
      var uri = this.getRedirectUri(request, client);
>>>>>>> 6d4c1cee

      return Promise
        .bind(this)
        .then(function() {
          var requestedScope = this.getScope(request);

          return this.validateScope(user, client, requestedScope);
        })
        .then(function(validScope) {
          scope = validScope;
          state = this.getState(request);

<<<<<<< HEAD
          return this.saveAuthorizationCode(authorizationCode, expiresAt, scope, client, uri, user, codeChallenge, codeChallengeMethod);
=======
          RequestedResponseType = this.getResponseType(request, client);
          responseType = new RequestedResponseType(this.options);

          return responseType.handle(request, client, user, uri, scope);
>>>>>>> 6d4c1cee
        })
        .then(function(codeOrAccessToken) {
          var redirectUri = this.buildSuccessRedirectUri(uri, responseType);

          this.updateResponse(response, redirectUri, responseType, state);

          return codeOrAccessToken;
        })
        .catch(function(e) {
          if (!(e instanceof OAuthError)) {
            e = new ServerError(e);
          }

          var redirectUri = this.buildErrorRedirectUri(uri, responseType, e);

          this.updateResponse(response, redirectUri, responseType, state);

          throw e;
        });
    });
};

/**
<<<<<<< HEAD
 * Generate authorization code.
 */

AuthorizeHandler.prototype.generateAuthorizationCode = function(client, user, scope) {
  if (this.model.generateAuthorizationCode) {
    return promisify(this.model.generateAuthorizationCode, 3).call(this.model, client, user, scope);
  }
  return tokenUtil.generateRandomToken();
};

AuthorizeHandler.prototype.getCodeChallenge = function(request) {
  var codeChallenge = request.body.code_challenge || request.query.code_challenge;

  if (!codeChallenge || codeChallenge === '') {
    return;
  }

  if (!is.vschar(codeChallenge)) {
    throw new InvalidRequestError('Invalid parameter: `code_challenge`');
  }

  return codeChallenge;
};

AuthorizeHandler.prototype.getCodeChallengeMethod = function(request) {
  var codeChallengeMethod = request.body.code_challenge_method || request.query.code_challenge_method || 'plain';

  if (!_.includes(['S256', 'plain'], codeChallengeMethod)) {
    throw new InvalidRequestError('Invalid parameter: `code_challenge_method`, use S256 instead');
  }

  return codeChallengeMethod;
};

/**
 * Get authorization code lifetime.
 */

AuthorizeHandler.prototype.getAuthorizationCodeLifetime = function() {
  var expires = new Date();

  expires.setSeconds(expires.getSeconds() + this.authorizationCodeLifetime);
  return expires;
};

/**
=======
>>>>>>> 6d4c1cee
 * Get the client from the model.
 */

AuthorizeHandler.prototype.getClient = function(request) {
  var clientId = request.body.client_id || request.query.client_id;

  if (!clientId) {
    throw new InvalidRequestError('Missing parameter: `client_id`');
  }

  if (!is.vschar(clientId)) {
    throw new InvalidRequestError('Invalid parameter: `client_id`');
  }

  var redirectUri = request.body.redirect_uri || request.query.redirect_uri;

  if (redirectUri && !is.uri(redirectUri)) {
    throw new InvalidRequestError('Invalid request: `redirect_uri` is not a valid URI');
  }
  return promisify(this.model.getClient, 2).call(this.model, clientId, null)
    .then(function(client) {
      if (!client) {
        throw new InvalidClientError('Invalid client: client credentials are invalid');
      }

      if (!client.grants) {
        throw new InvalidClientError('Invalid client: missing client `grants`');
      }

      if (!_.includes(client.grants, 'authorization_code')) {
        throw new UnauthorizedClientError('Unauthorized client: `grant_type` is invalid');
      }

      if (!client.redirectUris || 0 === client.redirectUris.length) {
        throw new InvalidClientError('Invalid client: missing client `redirectUri`');
      }

      if (redirectUri && !_.includes(client.redirectUris, redirectUri)) {
        throw new InvalidClientError('Invalid client: `redirect_uri` does not match client value');
      }

      return client;
    });
};

/**
 * Validate requested scope.
 */
AuthorizeHandler.prototype.validateScope = function(user, client, scope) {
  if (this.model.validateScope) {
    return promisify(this.model.validateScope, 3).call(this.model, user, client, scope)
      .then(function (scope) {
        if (!scope) {
          throw new InvalidScopeError('Invalid scope: Requested scope is invalid');
        }

        return scope;
      });
  } else {
    return Promise.resolve(scope);
  }
};

/**
 * Get scope from the request.
 */

AuthorizeHandler.prototype.getScope = function(request) {
  var scope = request.body.scope || request.query.scope;

  if (!is.nqschar(scope)) {
    throw new InvalidScopeError('Invalid parameter: `scope`');
  }

  return scope;
};

/**
 * Get state from the request.
 */

AuthorizeHandler.prototype.getState = function(request) {
  var state = request.body.state || request.query.state;

  if (!this.allowEmptyState && !state) {
    throw new InvalidRequestError('Missing parameter: `state`');
  }

  if (!is.vschar(state)) {
    throw new InvalidRequestError('Invalid parameter: `state`');
  }

  return state;
};

/**
 * Get user by calling the authenticate middleware.
 */

AuthorizeHandler.prototype.getUser = function(request, response) {
  if (this.authenticateHandler instanceof AuthenticateHandler) {
    return this.authenticateHandler.handle(request, response).get('user');
  }
  return promisify(this.authenticateHandler.handle, 2)(request, response).then(function(user) {
    if (!user) {
      throw new ServerError('Server error: `handle()` did not return a `user` object');
    }

    return user;
  });
};

/**
 * Get redirect URI.
 */

AuthorizeHandler.prototype.getRedirectUri = function(request, client) {
  return request.body.redirect_uri || request.query.redirect_uri || client.redirectUris[0];
};

<<<<<<< HEAD
/**
 * Save authorization code.
 */

AuthorizeHandler.prototype.saveAuthorizationCode = function(authorizationCode, expiresAt, scope, client, redirectUri, user, codeChallenge, codeChallengeMethod) {
  var code = {
    authorizationCode: authorizationCode,
    expiresAt: expiresAt,
    redirectUri: redirectUri,
    scope: scope,
    codeChallenge: codeChallenge,
    codeChallengeMethod: codeChallengeMethod
  };
  return promisify(this.model.saveAuthorizationCode, 3).call(this.model, code, client, user);
};
=======
>>>>>>> 6d4c1cee

/**
 * Get response type.
 */

AuthorizeHandler.prototype.getResponseType = function(request, client) {
  var responseType = request.body.response_type || request.query.response_type;
  
  if (!responseType) {
    throw new InvalidRequestError('Missing parameter: `response_type`');
  }

  if (!_.has(responseTypes, responseType)) {
    throw new UnsupportedResponseTypeError('Unsupported response type: `response_type` is not supported');
  }

  if (responseType === 'token' && (!client || !_.includes(client.grants, 'implicit'))) {
    throw new UnauthorizedClientError('Unauthorized client: `grant_type` is invalid');
  }

  return responseTypes[responseType];
};

/**
 * Build a successful response that redirects the user-agent to the client-provided url.
 */

AuthorizeHandler.prototype.buildSuccessRedirectUri = function(redirectUri, responseType) {
  var uri = url.parse(redirectUri);
  return responseType.buildRedirectUri(uri);
};

/**
 * Build an error response that redirects the user-agent to the client-provided url.
 */

AuthorizeHandler.prototype.buildErrorRedirectUri = function(redirectUri, responseType, error) {
  var uri = url.parse(redirectUri);

  if (responseType) {
    uri = responseType.setRedirectUriParam(uri, 'error', error.name);
  
    if (error.message) {
      uri = responseType.setRedirectUriParam(uri, 'error_description', error.message);
    }
  } else {
    uri.query = {
      error: error.name
    };
  
    if (error.message) {
      uri.query.error_description = error.message;
    }
  }

  return uri;
};

/**
 * Update response with the redirect uri and the state parameter, if available.
 */

AuthorizeHandler.prototype.updateResponse = function(response, redirectUri, responseType, state) {
  if (responseType && state) {
    redirectUri = responseType.setRedirectUriParam(redirectUri, 'state', state);
  } else if (state) {
    redirectUri.query = redirectUri.query || {};
    redirectUri.query.state = state;
  }

  response.redirect(url.format(redirectUri));
};

/**
 * Export constructor.
 */

module.exports = AuthorizeHandler;<|MERGE_RESOLUTION|>--- conflicted
+++ resolved
@@ -86,15 +86,9 @@
     .spread(function(client, user) {
       var scope;
       var state;
-<<<<<<< HEAD
-      var ResponseType;
-      var codeChallenge = this.getCodeChallenge(request);
-      var codeChallengeMethod = codeChallenge && this.getCodeChallengeMethod(request);
-=======
       var RequestedResponseType; 
       var responseType;
       var uri = this.getRedirectUri(request, client);
->>>>>>> 6d4c1cee
 
       return Promise
         .bind(this)
@@ -107,14 +101,10 @@
           scope = validScope;
           state = this.getState(request);
 
-<<<<<<< HEAD
-          return this.saveAuthorizationCode(authorizationCode, expiresAt, scope, client, uri, user, codeChallenge, codeChallengeMethod);
-=======
           RequestedResponseType = this.getResponseType(request, client);
           responseType = new RequestedResponseType(this.options);
 
           return responseType.handle(request, client, user, uri, scope);
->>>>>>> 6d4c1cee
         })
         .then(function(codeOrAccessToken) {
           var redirectUri = this.buildSuccessRedirectUri(uri, responseType);
@@ -138,55 +128,6 @@
 };
 
 /**
-<<<<<<< HEAD
- * Generate authorization code.
- */
-
-AuthorizeHandler.prototype.generateAuthorizationCode = function(client, user, scope) {
-  if (this.model.generateAuthorizationCode) {
-    return promisify(this.model.generateAuthorizationCode, 3).call(this.model, client, user, scope);
-  }
-  return tokenUtil.generateRandomToken();
-};
-
-AuthorizeHandler.prototype.getCodeChallenge = function(request) {
-  var codeChallenge = request.body.code_challenge || request.query.code_challenge;
-
-  if (!codeChallenge || codeChallenge === '') {
-    return;
-  }
-
-  if (!is.vschar(codeChallenge)) {
-    throw new InvalidRequestError('Invalid parameter: `code_challenge`');
-  }
-
-  return codeChallenge;
-};
-
-AuthorizeHandler.prototype.getCodeChallengeMethod = function(request) {
-  var codeChallengeMethod = request.body.code_challenge_method || request.query.code_challenge_method || 'plain';
-
-  if (!_.includes(['S256', 'plain'], codeChallengeMethod)) {
-    throw new InvalidRequestError('Invalid parameter: `code_challenge_method`, use S256 instead');
-  }
-
-  return codeChallengeMethod;
-};
-
-/**
- * Get authorization code lifetime.
- */
-
-AuthorizeHandler.prototype.getAuthorizationCodeLifetime = function() {
-  var expires = new Date();
-
-  expires.setSeconds(expires.getSeconds() + this.authorizationCodeLifetime);
-  return expires;
-};
-
-/**
-=======
->>>>>>> 6d4c1cee
  * Get the client from the model.
  */
 
@@ -306,25 +247,6 @@
 AuthorizeHandler.prototype.getRedirectUri = function(request, client) {
   return request.body.redirect_uri || request.query.redirect_uri || client.redirectUris[0];
 };
-
-<<<<<<< HEAD
-/**
- * Save authorization code.
- */
-
-AuthorizeHandler.prototype.saveAuthorizationCode = function(authorizationCode, expiresAt, scope, client, redirectUri, user, codeChallenge, codeChallengeMethod) {
-  var code = {
-    authorizationCode: authorizationCode,
-    expiresAt: expiresAt,
-    redirectUri: redirectUri,
-    scope: scope,
-    codeChallenge: codeChallenge,
-    codeChallengeMethod: codeChallengeMethod
-  };
-  return promisify(this.model.saveAuthorizationCode, 3).call(this.model, code, client, user);
-};
-=======
->>>>>>> 6d4c1cee
 
 /**
  * Get response type.
